{
  "name": "docusaurus-template",
  "version": "0.0.0",
  "private": true,
  "scripts": {
    "gen": "npm run widdershins && cd .. && node ./docs/scripts/fix-api.js ./docs/docs/reference/api.mdx && node ./docs/scripts/config.js docs/config.js",
    "docusaurus": "docusaurus",
    "widdershins": "widdershins -u .widdershins/templates -e .widdershins/config.json ../.schema/api.swagger.json -o ./docs/reference/api.mdx",
    "start": "docusaurus start",
    "build": "docusaurus build",
    "swizzle": "docusaurus swizzle",
    "deploy": "docusaurus deploy",
    "format": "prettier --write '{docs/**,docs,scripts,static,contrib}/*.{md,mdx,json,js,css,html}|*.{js,md}' --no-semi --single-quote --trailing-comma none || true"
  },
  "dependencies": {
    "@docusaurus/core": "2.0.0-alpha.61",
    "@docusaurus/plugin-content-docs": "2.0.0-alpha.61",
    "@docusaurus/plugin-content-pages": "2.0.0-alpha.61",
    "@docusaurus/plugin-google-analytics": "2.0.0-alpha.61",
    "@docusaurus/plugin-sitemap": "2.0.0-alpha.61",
    "@docusaurus/theme-classic": "2.0.0-alpha.61",
    "@docusaurus/theme-search-algolia": "2.0.0-alpha.61",
    "classnames": "2.2.6",
<<<<<<< HEAD
    "mermaid": "8.5.2",
    "node-fetch": "^2.6.0",
    "react": "16.8.4",
    "react-dom": "16.8.4"
=======
    "mermaid": "8.6.4",
    "node-fetch": "2.6.0",
    "react": "16.13.1",
    "react-dom": "16.13.1"
>>>>>>> b94eb989
  },
  "browserslist": {
    "production": [
      ">0.2%",
      "not dead",
      "not op_mini all"
    ],
    "development": [
      "last 1 chrome version",
      "last 1 firefox version",
      "last 1 safari version"
    ]
  },
  "devDependencies": {
    "json-schema-faker": "0.5.0-rcv.25",
    "json-schema-ref-parser": "8.0.0",
    "prettier": "2.0.2",
    "ramda": "0.27.0",
    "remark-admonitions": "1.2.1",
    "yaml": "1.8.3",
    "widdershins": "3.6.7"
  }
}<|MERGE_RESOLUTION|>--- conflicted
+++ resolved
@@ -21,17 +21,10 @@
     "@docusaurus/theme-classic": "2.0.0-alpha.61",
     "@docusaurus/theme-search-algolia": "2.0.0-alpha.61",
     "classnames": "2.2.6",
-<<<<<<< HEAD
-    "mermaid": "8.5.2",
+    "mermaid": "8.6.4",
     "node-fetch": "^2.6.0",
-    "react": "16.8.4",
-    "react-dom": "16.8.4"
-=======
-    "mermaid": "8.6.4",
-    "node-fetch": "2.6.0",
     "react": "16.13.1",
     "react-dom": "16.13.1"
->>>>>>> b94eb989
   },
   "browserslist": {
     "production": [
