--- conflicted
+++ resolved
@@ -310,7 +310,46 @@
 	})
 }
 
-<<<<<<< HEAD
+func NewNoCodeAuthnCredentials() error {
+	return errors.WithStack(&ValidationError{
+		ValidationError: &jsonschema.ValidationError{
+			Message:     `account does not exist or has not setup up sign in with code`,
+			InstancePtr: "#/",
+		},
+		Messages: new(text.Messages).Add(text.NewErrorValidationNoCodeUser()),
+	})
+}
+
+func NewTraitsMismatch() error {
+	return errors.WithStack(&ValidationError{
+		ValidationError: &jsonschema.ValidationError{
+			Message:     `the submitted form data has changed from the previous submission`,
+			InstancePtr: "#/",
+		},
+		Messages: new(text.Messages).Add(text.NewErrorValidationTraitsMismatch()),
+	})
+}
+
+func NewRegistrationCodeInvalid() error {
+	return errors.WithStack(&ValidationError{
+		ValidationError: &jsonschema.ValidationError{
+			Message:     `the provided code is invalid or has already been used`,
+			InstancePtr: "#/",
+		},
+		Messages: new(text.Messages).Add(text.NewErrorValidationRegistrationCodeInvalidOrAlreadyUsed()),
+	})
+}
+
+func NewLoginCodeInvalid() error {
+	return errors.WithStack(&ValidationError{
+		ValidationError: &jsonschema.ValidationError{
+			Message:     `the provided code is invalid or has already been used`,
+			InstancePtr: "#/",
+		},
+		Messages: new(text.Messages).Add(text.NewErrorValidationLoginCodeInvalidOrAlreadyUsed()),
+	})
+}
+
 func NewLinkedCredentialsDoNotMatch() error {
 	return errors.WithStack(&ValidationError{
 		ValidationError: &jsonschema.ValidationError{
@@ -318,44 +357,5 @@
 			InstancePtr: "#/",
 		},
 		Messages: new(text.Messages).Add(text.NewErrorValidationLoginLinkedCredentialsDoNotMatch()),
-=======
-func NewNoCodeAuthnCredentials() error {
-	return errors.WithStack(&ValidationError{
-		ValidationError: &jsonschema.ValidationError{
-			Message:     `account does not exist or has not setup up sign in with code`,
-			InstancePtr: "#/",
-		},
-		Messages: new(text.Messages).Add(text.NewErrorValidationNoCodeUser()),
-	})
-}
-
-func NewTraitsMismatch() error {
-	return errors.WithStack(&ValidationError{
-		ValidationError: &jsonschema.ValidationError{
-			Message:     `the submitted form data has changed from the previous submission`,
-			InstancePtr: "#/",
-		},
-		Messages: new(text.Messages).Add(text.NewErrorValidationTraitsMismatch()),
-	})
-}
-
-func NewRegistrationCodeInvalid() error {
-	return errors.WithStack(&ValidationError{
-		ValidationError: &jsonschema.ValidationError{
-			Message:     `the provided code is invalid or has already been used`,
-			InstancePtr: "#/",
-		},
-		Messages: new(text.Messages).Add(text.NewErrorValidationRegistrationCodeInvalidOrAlreadyUsed()),
-	})
-}
-
-func NewLoginCodeInvalid() error {
-	return errors.WithStack(&ValidationError{
-		ValidationError: &jsonschema.ValidationError{
-			Message:     `the provided code is invalid or has already been used`,
-			InstancePtr: "#/",
-		},
-		Messages: new(text.Messages).Add(text.NewErrorValidationLoginCodeInvalidOrAlreadyUsed()),
->>>>>>> 043114bb
 	})
 }