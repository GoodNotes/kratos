// Copyright © 2023 Ory Corp
// SPDX-License-Identifier: Apache-2.0

package text

// This file MUST not have any imports to modules that are not in the standard library.
// Otherwise, `make docs/cli` will fail.

type ID int

const (
	InfoSelfServiceLoginRoot                 ID = 1010000 + iota // 1010000
	InfoSelfServiceLogin                                         // 1010001
	InfoSelfServiceLoginWith                                     // 1010002
	InfoSelfServiceLoginReAuth                                   // 1010003
	InfoSelfServiceLoginMFA                                      // 1010004
	InfoSelfServiceLoginVerify                                   // 1010005
	InfoSelfServiceLoginTOTPLabel                                // 1010006
	InfoLoginLookupLabel                                         // 1010007
	InfoSelfServiceLoginWebAuthn                                 // 1010008
	InfoLoginTOTP                                                // 1010009
	InfoLoginLookup                                              // 1010010
	InfoSelfServiceLoginContinueWebAuthn                         // 1010011
	InfoSelfServiceLoginWebAuthnPasswordless                     // 1010012
	InfoSelfServiceLoginContinue                                 // 1010013
	InfoSelfServiceLoginEmailWithCodeSent                        // 1010014
	InfoSelfServiceLoginCode                                     // 1010015
<<<<<<< HEAD
	InfoSelfServiceLoginPasskey                                  // 1010008
=======
	InfoSelfServiceLoginLink                                     // 1010016
	InfoSelfServiceLoginAndLink                                  // 1010017
	InfoSelfServiceLoginWithAndLink                              // 1010018
>>>>>>> af7d1afc
)

const (
	InfoSelfServiceLogout ID = 1020000 + iota
)

const (
	InfoSelfServiceMFA ID = 1030000 + iota
)

const (
	InfoSelfServiceRegistrationRoot              ID = 1040000 + iota // 1040000
	InfoSelfServiceRegistration                                      // 1040001
	InfoSelfServiceRegistrationWith                                  // 1040002
	InfoSelfServiceRegistrationContinue                              // 1040003
	InfoSelfServiceRegistrationRegisterWebAuthn                      // 1040004
	InfoSelfServiceRegistrationEmailWithCodeSent                     // 1040005
	InfoSelfServiceRegistrationRegisterCode                          // 1040006
	InfoSelfServiceRegistrationRegisterPasskey                       // 1040007
)

const (
	InfoSelfServiceSettings ID = 1050000 + iota
	InfoSelfServiceSettingsUpdateSuccess
	InfoSelfServiceSettingsUpdateLinkOidc
	InfoSelfServiceSettingsUpdateUnlinkOidc
	InfoSelfServiceSettingsUpdateUnlinkTOTP
	InfoSelfServiceSettingsTOTPQRCode
	InfoSelfServiceSettingsTOTPSecret
	InfoSelfServiceSettingsRevealLookup
	InfoSelfServiceSettingsRegenerateLookup
	InfoSelfServiceSettingsLookupSecret
	InfoSelfServiceSettingsLookupSecretLabel
	InfoSelfServiceSettingsLookupConfirm
	InfoSelfServiceSettingsRegisterWebAuthn
	InfoSelfServiceSettingsRegisterWebAuthnDisplayName
	InfoSelfServiceSettingsLookupSecretUsed
	InfoSelfServiceSettingsLookupSecretList
	InfoSelfServiceSettingsDisableLookup
	InfoSelfServiceSettingsTOTPSecretLabel
	InfoSelfServiceSettingsRemoveWebAuthn
	InfoSelfServiceSettingsRegisterPasskey
	InfoSelfServiceSettingsRemovePasskey
)

const (
	InfoSelfServiceRecovery                  ID = 1060000 + iota // 1060000
	InfoSelfServiceRecoverySuccessful                            // 1060001
	InfoSelfServiceRecoveryEmailSent                             // 1060002
	InfoSelfServiceRecoveryEmailWithCodeSent                     // 1060003
)

const (
	InfoNodeLabel                 ID = 1070000 + iota // 1070000
	InfoNodeLabelInputPassword                        // 1070001
	InfoNodeLabelGenerated                            // 1070002
	InfoNodeLabelSave                                 // 1070003
	InfoNodeLabelID                                   // 1070004
	InfoNodeLabelSubmit                               // 1070005
	InfoNodeLabelVerifyOTP                            // 1070006
	InfoNodeLabelEmail                                // 1070007
	InfoNodeLabelResendOTP                            // 1070008
	InfoNodeLabelContinue                             // 1070009
	InfoNodeLabelRecoveryCode                         // 1070010
	InfoNodeLabelVerificationCode                     // 1070011
	InfoNodeLabelRegistrationCode                     // 1070012
	InfoNodeLabelLoginCode                            // 1070013
	InfoNodeLabelLoginAndLinkCredential
)

const (
	InfoSelfServiceVerification                  ID = 1080000 + iota // 1080000
	InfoSelfServiceVerificationEmailSent                             // 1080001
	InfoSelfServiceVerificationSuccessful                            // 1080002
	InfoSelfServiceVerificationEmailWithCodeSent                     // 1080003
)

const (
	ErrorValidation ID = 4000000 + iota
	ErrorValidationGeneric
	ErrorValidationRequired
	ErrorValidationMinLength
	ErrorValidationInvalidFormat
	ErrorValidationPasswordPolicyViolationGeneric
	ErrorValidationInvalidCredentials
	ErrorValidationDuplicateCredentials
	ErrorValidationTOTPVerifierWrong
	ErrorValidationIdentifierMissing
	ErrorValidationAddressNotVerified
	ErrorValidationNoTOTPDevice
	ErrorValidationLookupAlreadyUsed
	ErrorValidationNoWebAuthnDevice
	ErrorValidationNoLookup
	ErrorValidationSuchNoWebAuthnUser
	ErrorValidationLookupInvalid
	ErrorValidationMaxLength
	ErrorValidationMinimum
	ErrorValidationExclusiveMinimum
	ErrorValidationMaximum
	ErrorValidationExclusiveMaximum
	ErrorValidationMultipleOf
	ErrorValidationMaxItems
	ErrorValidationMinItems
	ErrorValidationUniqueItems
	ErrorValidationWrongType
	ErrorValidationDuplicateCredentialsOnOIDCLink
	ErrorValidationDuplicateCredentialsWithHints
	ErrorValidationConst
	ErrorValidationConstGeneric
	ErrorValidationPasswordIdentifierTooSimilar
	ErrorValidationPasswordMinLength
	ErrorValidationPasswordMaxLength
	ErrorValidationPasswordTooManyBreaches
	ErrorValidationNoCodeUser
	ErrorValidationTraitsMismatch
)

const (
	ErrorValidationLogin                            ID = 4010000 + iota // 4010000
	ErrorValidationLoginFlowExpired                                     // 4010001
	ErrorValidationLoginNoStrategyFound                                 // 4010002
	ErrorValidationRegistrationNoStrategyFound                          // 4010003
	ErrorValidationSettingsNoStrategyFound                              // 4010004
	ErrorValidationRecoveryNoStrategyFound                              // 4010005
	ErrorValidationVerificationNoStrategyFound                          // 4010006
	ErrorValidationLoginRetrySuccess                                    // 4010007
	ErrorValidationLoginCodeInvalidOrAlreadyUsed                        // 4010008
	ErrorValidationLoginLinkedCredentialsDoNotMatch                     // 4010009
)

const (
	ErrorValidationRegistration                         ID = 4040000 + iota
	ErrorValidationRegistrationFlowExpired                 // 4040001
	ErrorValidateionRegistrationRetrySuccess               // 4040002
	ErrorValidationRegistrationCodeInvalidOrAlreadyUsed    // 4040003
)

const (
	ErrorValidationSettings ID = 4050000 + iota
	ErrorValidationSettingsFlowExpired
)

const (
	ErrorValidationRecovery                          ID = 4060000 + iota // 4060000
	ErrorValidationRecoveryRetrySuccess                                  // 4060001
	ErrorValidationRecoveryStateFailure                                  // 4060002
	ErrorValidationRecoveryMissingRecoveryToken                          // 4060003
	ErrorValidationRecoveryTokenInvalidOrAlreadyUsed                     // 4060004
	ErrorValidationRecoveryFlowExpired                                   // 4060005
	ErrorValidationRecoveryCodeInvalidOrAlreadyUsed                      // 4060006
)

const (
	ErrorValidationVerification                          ID = 4070000 + iota // 4070000
	ErrorValidationVerificationTokenInvalidOrAlreadyUsed                     // 4070001
	ErrorValidationVerificationRetrySuccess                                  // 4070002
	ErrorValidationVerificationStateFailure                                  // 4070003
	ErrorValidationVerificationMissingVerificationToken                      // 4070004
	ErrorValidationVerificationFlowExpired                                   // 4070005
	ErrorValidationVerificationCodeInvalidOrAlreadyUsed                      // 4070006
)

const (
	ErrorSystem ID = 5000000 + iota
	ErrorSystemGeneric
)<|MERGE_RESOLUTION|>--- conflicted
+++ resolved
@@ -25,13 +25,10 @@
 	InfoSelfServiceLoginContinue                                 // 1010013
 	InfoSelfServiceLoginEmailWithCodeSent                        // 1010014
 	InfoSelfServiceLoginCode                                     // 1010015
-<<<<<<< HEAD
-	InfoSelfServiceLoginPasskey                                  // 1010008
-=======
 	InfoSelfServiceLoginLink                                     // 1010016
 	InfoSelfServiceLoginAndLink                                  // 1010017
 	InfoSelfServiceLoginWithAndLink                              // 1010018
->>>>>>> af7d1afc
+	InfoSelfServiceLoginPasskey                                  // 1010019
 )
 
 const (
