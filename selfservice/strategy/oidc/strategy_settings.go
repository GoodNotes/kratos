--- conflicted
+++ resolved
@@ -8,9 +8,10 @@
 	"context"
 	_ "embed"
 	"encoding/json"
-	"github.com/ory/x/sqlxx"
 	"net/http"
 	"time"
+
+	"github.com/ory/x/sqlxx"
 
 	"github.com/tidwall/sjson"
 
@@ -413,18 +414,7 @@
 		return s.handleSettingsError(w, r, ctxUpdate, p, err)
 	}
 
-<<<<<<< HEAD
 	if err := s.linkCredentials(r.Context(), i, it, cat, crt, provider.Config().ID, claims.Subject); err != nil {
-=======
-	var conf identity.CredentialsOIDC
-	creds, err := i.ParseCredentials(s.ID(), &conf)
-	if errors.Is(err, herodot.ErrNotFound) {
-		var err error
-		if creds, err = identity.NewCredentialsOIDC(it, cat, crt, provider.Config().ID, claims.Subject, ""); err != nil {
-			return s.handleSettingsError(w, r, ctxUpdate, p, err)
-		}
-	} else if err != nil {
->>>>>>> 043114bb
 		return s.handleSettingsError(w, r, ctxUpdate, p, err)
 	}
 
