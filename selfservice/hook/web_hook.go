--- conflicted
+++ resolved
@@ -131,7 +131,6 @@
 }
 
 func (e *WebHook) ExecuteLoginPostHook(_ http.ResponseWriter, req *http.Request, _ node.UiNodeGroup, flow *login.Flow, session *session.Session) error {
-<<<<<<< HEAD
 	return e.execute(req.Context(), &templateContext{
 		Flow:           flow,
 		RequestHeaders: req.Header,
@@ -139,20 +138,8 @@
 		RequestURL:     x.RequestURL(req).String(),
 		RequestCookies: cookies(req),
 		Identity:       session.Identity,
-	}, "LoginPostHook")
-=======
-	return otelx.WithSpan(req.Context(), "selfservice.hook.WebHook.ExecuteLoginPostHook", func(ctx context.Context) error {
-		return e.execute(ctx, &templateContext{
-			Flow:           flow,
-			RequestHeaders: req.Header,
-			RequestMethod:  req.Method,
-			RequestURL:     x.RequestURL(req).String(),
-			RequestCookies: cookies(req),
-			Identity:       session.Identity,
-			Session:        session,
-		})
-	})
->>>>>>> ddbea202
+		Session:        session,
+		}, "LoginPostHook")
 }
 
 func (e *WebHook) ExecuteVerificationPreHook(_ http.ResponseWriter, req *http.Request, flow *verification.Flow) error {
