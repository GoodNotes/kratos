// Copyright © 2023 Ory Corp
// SPDX-License-Identifier: Apache-2.0

package identity

import (
	"context"
	"database/sql"
	"fmt"
	"sort"
	"strings"
	"sync"
	"time"

<<<<<<< HEAD
	"github.com/ory/x/crdbx"

	"github.com/ory/x/contextx"
	"github.com/ory/x/pointerx"
	"github.com/ory/x/popx"

	"golang.org/x/sync/errgroup"

=======
	"github.com/gobuffalo/pop/v6"
	"github.com/gofrs/uuid"
	"github.com/pkg/errors"
>>>>>>> e16fed1f
	"go.opentelemetry.io/otel/attribute"
	"go.opentelemetry.io/otel/trace"
	"golang.org/x/sync/errgroup"

	"github.com/ory/herodot"
	"github.com/ory/jsonschema/v3"
	"github.com/ory/kratos/driver/config"
	"github.com/ory/kratos/identity"
	"github.com/ory/kratos/otp"
	"github.com/ory/kratos/persistence/sql/batch"
	"github.com/ory/kratos/persistence/sql/update"
	"github.com/ory/kratos/schema"
	"github.com/ory/kratos/x"
	"github.com/ory/x/contextx"
	"github.com/ory/x/errorsx"
	"github.com/ory/x/otelx"
	"github.com/ory/x/pagination/keysetpagination"
	"github.com/ory/x/pointerx"
	"github.com/ory/x/popx"
	"github.com/ory/x/sqlcon"
	"github.com/ory/x/sqlxx"
)

var (
	_ identity.Pool           = new(IdentityPersister)
	_ identity.PrivilegedPool = new(IdentityPersister)
)

type dependencies interface {
	schema.IdentityTraitsProvider
	identity.ValidationProvider
	x.LoggingProvider
	config.Provider
	contextx.Provider
	x.TracingProvider
}

type IdentityPersister struct {
	r   dependencies
	c   *pop.Connection
	nid uuid.UUID
}

func NewPersister(r dependencies, c *pop.Connection) *IdentityPersister {
	return &IdentityPersister{
		c: c,
		r: r,
	}
}

func (p *IdentityPersister) NetworkID(ctx context.Context) uuid.UUID {
	return p.r.Contextualizer().Network(ctx, p.nid)
}

func (p IdentityPersister) WithNetworkID(nid uuid.UUID) identity.PrivilegedPool {
	p.nid = nid
	return &p
}

func WithTransaction(ctx context.Context, tx *pop.Connection) context.Context {
	return popx.WithTransaction(ctx, tx)
}

func (p *IdentityPersister) Transaction(ctx context.Context, callback func(ctx context.Context, connection *pop.Connection) error) error {
	return popx.Transaction(ctx, p.c.WithContext(ctx), callback)
}

func (p *IdentityPersister) GetConnection(ctx context.Context) *pop.Connection {
	return popx.GetConnection(ctx, p.c.WithContext(ctx))
}

func (p *IdentityPersister) ListVerifiableAddresses(ctx context.Context, page, itemsPerPage int) (a []identity.VerifiableAddress, err error) {
	ctx, span := p.r.Tracer(ctx).Tracer().Start(ctx, "persistence.sql.ListVerifiableAddresses")
	defer otelx.End(span, &err)

	if err := p.GetConnection(ctx).Where("nid = ?", p.NetworkID(ctx)).Order("id DESC").Paginate(page, x.MaxItemsPerPage(itemsPerPage)).All(&a); err != nil {
		return nil, sqlcon.HandleError(err)
	}

	return a, nil
}

func (p *IdentityPersister) ListRecoveryAddresses(ctx context.Context, page, itemsPerPage int) (a []identity.RecoveryAddress, err error) {
	ctx, span := p.r.Tracer(ctx).Tracer().Start(ctx, "persistence.sql.ListRecoveryAddresses")
	defer otelx.End(span, &err)

	if err := p.GetConnection(ctx).Where("nid = ?", p.NetworkID(ctx)).Order("id DESC").Paginate(page, x.MaxItemsPerPage(itemsPerPage)).All(&a); err != nil {
		return nil, sqlcon.HandleError(err)
	}

	return a, nil
}

func stringToLowerTrim(match string) string {
	return strings.ToLower(strings.TrimSpace(match))
}

func NormalizeIdentifier(ct identity.CredentialsType, match string) string {
	switch ct {
	case identity.CredentialsTypeLookup:
		// lookup credentials are case-sensitive
		return match
	case identity.CredentialsTypeTOTP:
		// totp credentials are case-sensitive
		return match
	case identity.CredentialsTypeOIDC:
		// OIDC credentials are case-sensitive
		return match
	case identity.CredentialsTypePassword:
		fallthrough
	case identity.CredentialsTypeWebAuthn:
		return stringToLowerTrim(match)
	}
	return match
}

func (p *IdentityPersister) FindByCredentialsIdentifier(ctx context.Context, ct identity.CredentialsType, match string) (_ *identity.Identity, _ *identity.Credentials, err error) {
	ctx, span := p.r.Tracer(ctx).Tracer().Start(ctx, "persistence.sql.FindByCredentialsIdentifier")
	defer otelx.End(span, &err)

	nid := p.NetworkID(ctx)

	var find struct {
		IdentityID uuid.UUID `db:"identity_id"`
	}

	// Force case-insensitivity and trimming for identifiers
	match = NormalizeIdentifier(ct, match)

	if err := p.GetConnection(ctx).RawQuery(`
		SELECT
			ic.identity_id
		FROM identity_credentials ic
				INNER JOIN identity_credential_types ict
					ON ic.identity_credential_type_id = ict.id
				INNER JOIN identity_credential_identifiers ici
					ON ic.id = ici.identity_credential_id AND ici.identity_credential_type_id = ict.id
		WHERE ici.identifier = ?
		AND ic.nid = ?
		AND ici.nid = ?
		AND ict.name = ?
		LIMIT 1`, // pop doesn't understand how to add a limit clause to this query
		match,
		nid,
		nid,
		ct,
	).First(&find); err != nil {
		if errors.Is(err, sql.ErrNoRows) {
			return nil, nil, sqlcon.HandleError(err) // herodot.ErrNotFound.WithTrace(err).WithReasonf(`No identity matching credentials identifier "%s" could be found.`, match)
		}

		return nil, nil, sqlcon.HandleError(err)
	}

	i, err := p.GetIdentityConfidential(ctx, find.IdentityID)
	if err != nil {
		return nil, nil, err
	}

	creds, ok := i.GetCredentials(ct)
	if !ok {
		return nil, nil, errors.WithStack(herodot.ErrInternalServerError.WithReasonf("The SQL adapter failed to return the appropriate credentials_type \"%s\". This is a bug in the code.", ct))
	}

	return i.CopyWithoutCredentials(), creds, nil
}

var credentialsTypes = struct {
	sync.RWMutex
	m map[identity.CredentialsType]*identity.CredentialsTypeTable
}{
	m: map[identity.CredentialsType]*identity.CredentialsTypeTable{},
}

func (p *IdentityPersister) findIdentityCredentialsType(ctx context.Context, ct identity.CredentialsType) (_ *identity.CredentialsTypeTable, err error) {
	ctx, span := p.r.Tracer(ctx).Tracer().Start(ctx, "persistence.sql.findIdentityCredentialsType")
	defer otelx.End(span, &err)

	credentialsTypes.RLock()
	v, ok := credentialsTypes.m[ct]
	credentialsTypes.RUnlock()

	if ok && v != nil {
		return v, nil
	}

	var m identity.CredentialsTypeTable
	if err := p.GetConnection(ctx).Where("name = ?", ct).First(&m); err != nil {
		return nil, sqlcon.HandleError(err)
	}
	credentialsTypes.Lock()
	credentialsTypes.m[ct] = &m
	credentialsTypes.Unlock()

	return &m, nil
}

func (p *IdentityPersister) createIdentityCredentials(ctx context.Context, conn *pop.Connection, identities ...*identity.Identity) (err error) {
	ctx, span := p.r.Tracer(ctx).Tracer().Start(ctx, "persistence.sql.createIdentityCredentials")
	defer otelx.End(span, &err)

	var (
		nid         = p.NetworkID(ctx)
		traceConn   = &batch.TracerConnection{Tracer: p.r.Tracer(ctx), Connection: conn}
		credentials []*identity.Credentials
		identifiers []*identity.CredentialIdentifier
	)

	for _, ident := range identities {
		for k := range ident.Credentials {
			cred := ident.Credentials[k]

			if len(cred.Config) == 0 {
				cred.Config = sqlxx.JSONRawMessage("{}")
			}

			ct, err := p.findIdentityCredentialsType(ctx, cred.Type)
			if err != nil {
				return err
			}

			cred.ID, err = uuid.NewV4()
			if err != nil {
				return err
			}
			cred.IdentityID = ident.ID
			cred.NID = nid
			cred.IdentityCredentialTypeID = ct.ID
			credentials = append(credentials, &cred)

			ident.Credentials[k] = cred
		}
	}
	if err = batch.Create(ctx, traceConn, credentials); err != nil {
		return err
	}

	for _, cred := range credentials {
		for _, ids := range cred.Identifiers {
			// Force case-insensitivity and trimming for identifiers
			ids = NormalizeIdentifier(cred.Type, ids)

			if ids == "" {
				return errors.WithStack(herodot.ErrInternalServerError.WithReasonf(
					"Unable to create identity credentials with missing or empty identifier."))
			}

			ct, err := p.findIdentityCredentialsType(ctx, cred.Type)
			if err != nil {
				return err
			}

			identifiers = append(identifiers, &identity.CredentialIdentifier{
				Identifier:                ids,
				IdentityCredentialsID:     cred.ID,
				IdentityCredentialsTypeID: ct.ID,
				NID:                       p.NetworkID(ctx),
			})
		}
	}

	if err = batch.Create(ctx, traceConn, identifiers); err != nil {
		return err
	}

	return nil
}

func (p *IdentityPersister) createVerifiableAddresses(ctx context.Context, conn *pop.Connection, identities ...*identity.Identity) (err error) {
	ctx, span := p.r.Tracer(ctx).Tracer().Start(ctx, "persistence.sql.createVerifiableAddresses")
	defer otelx.End(span, &err)

	work := make([]*identity.VerifiableAddress, 0, len(identities))
	for _, id := range identities {
		for i := range id.VerifiableAddresses {
			work = append(work, &id.VerifiableAddresses[i])
		}
	}

	return batch.Create(ctx, &batch.TracerConnection{Tracer: p.r.Tracer(ctx), Connection: conn}, work)
}

func updateAssociation[T interface {
	Hash() string
}](ctx context.Context, p *IdentityPersister, i *identity.Identity, inID []T,
) (err error) {
	ctx, span := p.r.Tracer(ctx).Tracer().Start(ctx, "persistence.sql.updateAssociation")
	defer otelx.End(span, &err)

	var inDB []T
	if err := p.GetConnection(ctx).
		Where("identity_id = ? AND nid = ?", i.ID, p.NetworkID(ctx)).
		All(&inDB); err != nil {
		return sqlcon.HandleError(err)
	}

	newAssocs := make(map[string]*T)
	oldAssocs := make(map[string]*T)
	for i, a := range inID {
		newAssocs[a.Hash()] = &inID[i]
	}
	for i, a := range inDB {
		oldAssocs[a.Hash()] = &inDB[i]
	}

	// Subtle: we delete the old associations from the DB first, because else
	// they could cause UNIQUE constraints to fail on insert.
	for h, a := range oldAssocs {
		if _, found := newAssocs[h]; found {
			newAssocs[h] = nil // Ignore associations that are already in the db.
		} else {
			if err := p.GetConnection(ctx).Destroy(a); err != nil {
				return sqlcon.HandleError(err)
			}
		}
	}

	for _, a := range newAssocs {
		if a != nil {
			if err := p.GetConnection(ctx).Create(a); err != nil {
				return sqlcon.HandleError(err)
			}
		}
	}

	return nil
}

func (p *IdentityPersister) normalizeAllAddressess(ctx context.Context, identities ...*identity.Identity) {
	for _, id := range identities {
		p.normalizeRecoveryAddresses(ctx, id)
		p.normalizeVerifiableAddresses(ctx, id)
	}
}

func (p *IdentityPersister) normalizeVerifiableAddresses(ctx context.Context, id *identity.Identity) {
	for k := range id.VerifiableAddresses {
		v := id.VerifiableAddresses[k]

		v.IdentityID = id.ID
		v.NID = p.NetworkID(ctx)
		v.Value = stringToLowerTrim(v.Value)
		v.Via = x.Coalesce(v.Via, identity.AddressTypeEmail)
		if len(v.Status) == 0 {
			if v.Verified {
				v.Status = identity.VerifiableAddressStatusCompleted
			} else {
				v.Status = identity.VerifiableAddressStatusPending
			}
		}

		// If verified is true but no timestamp is set, we default to time.Now
		if v.Verified && (v.VerifiedAt == nil || time.Time(*v.VerifiedAt).IsZero()) {
			v.VerifiedAt = pointerx.Ptr(sqlxx.NullTime(time.Now()))
		}

		id.VerifiableAddresses[k] = v
	}
}

func (p *IdentityPersister) normalizeRecoveryAddresses(ctx context.Context, id *identity.Identity) {
	for k := range id.RecoveryAddresses {
		id.RecoveryAddresses[k].IdentityID = id.ID
		id.RecoveryAddresses[k].NID = p.NetworkID(ctx)
		id.RecoveryAddresses[k].Value = stringToLowerTrim(id.RecoveryAddresses[k].Value)
		id.RecoveryAddresses[k].Via = x.Coalesce(id.RecoveryAddresses[k].Via, identity.AddressTypeEmail)
	}
}

func (p *IdentityPersister) createRecoveryAddresses(ctx context.Context, conn *pop.Connection, identities ...*identity.Identity) (err error) {
	ctx, span := p.r.Tracer(ctx).Tracer().Start(ctx, "persistence.sql.createRecoveryAddresses")
	defer otelx.End(span, &err)

	// https://go.dev/play/p/b1kU5Bme2Fr
	work := make([]*identity.RecoveryAddress, 0, len(identities))
	for _, id := range identities {
		for i := range id.RecoveryAddresses {
			work = append(work, &id.RecoveryAddresses[i])
		}
	}

	return batch.Create(ctx, &batch.TracerConnection{Tracer: p.r.Tracer(ctx), Connection: conn}, work)
}

func (p *IdentityPersister) CountIdentities(ctx context.Context) (n int64, err error) {
	ctx, span := p.r.Tracer(ctx).Tracer().Start(ctx, "persistence.sql.CountIdentities")
	defer otelx.End(span, &err)

	count, err := p.c.WithContext(ctx).Where("nid = ?", p.NetworkID(ctx)).Count(new(identity.Identity))
	if err != nil {
		return 0, sqlcon.HandleError(err)
	}
	return int64(count), nil
}

func (p *IdentityPersister) CreateIdentity(ctx context.Context, ident *identity.Identity) (err error) {
	ctx, span := p.r.Tracer(ctx).Tracer().Start(ctx, "persistence.sql.CreateIdentity")
	defer otelx.End(span, &err)

	return p.CreateIdentities(ctx, ident)
}

func (p *IdentityPersister) CreateIdentities(ctx context.Context, identities ...*identity.Identity) (err error) {
	ctx, span := p.r.Tracer(ctx).Tracer().Start(ctx, "persistence.sql.CreateIdentities")
	defer otelx.End(span, &err)

	for _, ident := range identities {
		ident.NID = p.NetworkID(ctx)

		if ident.SchemaID == "" {
			ident.SchemaID = p.r.Config().DefaultIdentityTraitsSchemaID(ctx)
		}

		stateChangedAt := sqlxx.NullTime(time.Now())
		ident.StateChangedAt = &stateChangedAt
		if ident.State == "" {
			ident.State = identity.StateActive
		}

		if len(ident.Traits) == 0 {
			ident.Traits = identity.Traits("{}")
		}

		if err = p.InjectTraitsSchemaURL(ctx, ident); err != nil {
			return err
		}

		if err = p.validateIdentity(ctx, ident); err != nil {
			return err
		}
	}

	return p.Transaction(ctx, func(ctx context.Context, tx *pop.Connection) error {
		conn := &batch.TracerConnection{
			Tracer:     p.r.Tracer(ctx),
			Connection: tx,
		}

		if err := batch.Create(ctx, conn, identities); err != nil {
			return sqlcon.HandleError(err)
		}

		p.normalizeAllAddressess(ctx, identities...)

		if err = p.createVerifiableAddresses(ctx, tx, identities...); err != nil {
			return sqlcon.HandleError(err)
		}
		if err = p.createRecoveryAddresses(ctx, tx, identities...); err != nil {
			return sqlcon.HandleError(err)
		}
		if err = p.createIdentityCredentials(ctx, tx, identities...); err != nil {
			return sqlcon.HandleError(err)
		}
		return nil
	})
}

func (p *IdentityPersister) HydrateIdentityAssociations(ctx context.Context, i *identity.Identity, expand identity.Expandables) (err error) {
	ctx, span := p.r.Tracer(ctx).Tracer().Start(ctx, "persistence.sql.HydrateIdentityAssociations")
	defer otelx.End(span, &err)

	var (
		con = p.GetConnection(ctx)
		nid = p.NetworkID(ctx)
	)

	eg, ctx := errgroup.WithContext(ctx)
	if expand.Has(identity.ExpandFieldRecoveryAddresses) {
		eg.Go(func() error {
			// We use WithContext to get a copy of the connection struct, which solves the race detector
			// from complaining incorrectly.
			//
			// https://github.com/gobuffalo/pop/issues/723
			if err := con.WithContext(ctx).
				Where("identity_id = ? AND nid = ?", i.ID, nid).
				Order("id ASC").
				All(&i.RecoveryAddresses); err != nil {
				return sqlcon.HandleError(err)
			}
			return nil
		})
	}

	if expand.Has(identity.ExpandFieldVerifiableAddresses) {
		eg.Go(func() error {
			// We use WithContext to get a copy of the connection struct, which solves the race detector
			// from complaining incorrectly.
			//
			// https://github.com/gobuffalo/pop/issues/723
			if err := con.WithContext(ctx).
				Order("id ASC").
				Where("identity_id = ? AND nid = ?", i.ID, nid).
				All(&i.VerifiableAddresses); err != nil {
				return sqlcon.HandleError(err)
			}
			return nil
		})
	}

	if expand.Has(identity.ExpandFieldCredentials) {
		eg.Go(func() (err error) {
			// We use WithContext to get a copy of the connection struct, which solves the race detector
			// from complaining incorrectly.
			//
			// https://github.com/gobuffalo/pop/issues/723
			con := con.WithContext(ctx)
			creds, err := QueryForCredentials(con,
				Where{"(identity_credentials.identity_id = ? AND identity_credentials.nid = ?)", []interface{}{i.ID, nid}})
			if err != nil {
				return err
			}
			i.Credentials = creds[i.ID]
			return
		})
	}

	if err := eg.Wait(); err != nil {
		return err
	}

	if err := i.Validate(); err != nil {
		return err
	}

	if err := identity.UpgradeCredentials(i); err != nil {
		return err
	}

	return p.InjectTraitsSchemaURL(ctx, i)
}

type queryCredentials struct {
	ID         uuid.UUID                `db:"cred_id"`
	IdentityID uuid.UUID                `db:"identity_id"`
	NID        uuid.UUID                `db:"nid"`
	Type       identity.CredentialsType `db:"cred_type"`
	TypeID     uuid.UUID                `db:"cred_type_id"`
	Identifier string                   `db:"cred_identifier"`
	Config     sqlxx.JSONRawMessage     `db:"cred_config"`
	Version    int                      `db:"cred_version"`
	CreatedAt  time.Time                `db:"created_at"`
	UpdatedAt  time.Time                `db:"updated_at"`
}

func (queryCredentials) TableName() string {
	return "identity_credentials"
}

type Where struct {
	Condition string
	Args      []interface{}
}

// QueryForCredentials queries for identity credentials with custom WHERE
// clauses, returning the results resolved by the owning identity's UUID.
func QueryForCredentials(con *pop.Connection, where ...Where) (map[uuid.UUID](map[identity.CredentialsType]identity.Credentials), error) {
	ici := "identity_credential_identifiers"
	switch con.Dialect.Name() {
	case "cockroach":
		ici += "@identity_credential_identifiers_nid_identity_credential_id_idx"
	case "sqlite3":
		ici += " INDEXED BY identity_credential_identifiers_nid_identity_credential_id_idx"
	case "mysql":
		ici += " USE INDEX(identity_credential_identifiers_nid_identity_credential_id_idx)"
	default:
		// good luck 🤷‍♂️
	}
	q := con.Select(
		"identity_credentials.id cred_id",
		"identity_credentials.identity_id identity_id",
		"identity_credentials.nid nid",
		"ict.name cred_type",
		"ict.id cred_type_id",
		"COALESCE(identity_credential_identifiers.identifier, '') cred_identifier",
		"identity_credentials.config cred_config",
		"identity_credentials.version cred_version",
		"identity_credentials.created_at created_at",
		"identity_credentials.updated_at updated_at",
	).InnerJoin(
		"identity_credential_types ict",
		"(identity_credentials.identity_credential_type_id = ict.id)",
	).LeftJoin(
		ici,
		"identity_credential_identifiers.identity_credential_id = identity_credentials.id AND identity_credential_identifiers.nid = identity_credentials.nid",
	)
	for _, w := range where {
		q = q.Where("("+w.Condition+")", w.Args...)
	}
	var results []queryCredentials
	if err := q.All(&results); err != nil {
		return nil, sqlcon.HandleError(err)
	}
	credentialsPerIdentity := map[uuid.UUID](map[identity.CredentialsType]identity.Credentials){}
	for _, res := range results {
		credentials, ok := credentialsPerIdentity[res.IdentityID]
		if !ok {
			credentialsPerIdentity[res.IdentityID] = make(map[identity.CredentialsType]identity.Credentials)
			credentials = credentialsPerIdentity[res.IdentityID]
		}
		identifiers := credentials[res.Type].Identifiers
		if res.Identifier != "" {
			identifiers = append(identifiers, res.Identifier)
		}
		if identifiers == nil {
			identifiers = make([]string, 0)
		}
		c := identity.Credentials{
			ID:                       res.ID,
			IdentityID:               res.IdentityID,
			NID:                      res.NID,
			Type:                     res.Type,
			IdentityCredentialTypeID: res.TypeID,
			Identifiers:              identifiers,
			Config:                   res.Config,
			Version:                  res.Version,
			CreatedAt:                res.CreatedAt,
			UpdatedAt:                res.UpdatedAt,
		}
		credentials[res.Type] = c
	}
	// We need deterministic ordering for testing, but sorting in the
	// database can be expensive under certain circumstances.
	for _, creds := range credentialsPerIdentity {
		for k := range creds {
			sort.Strings(creds[k].Identifiers)
		}
	}
	return credentialsPerIdentity, nil
}

func paginationAttributes(params *identity.ListIdentityParameters, paginator *keysetpagination.Paginator) []attribute.KeyValue {
	attrs := []attribute.KeyValue{
		attribute.StringSlice("expand", params.Expand.ToEager()),
		attribute.Bool("use:credential_identifier_filter", params.CredentialsIdentifier != ""),
		attribute.Bool("use:credential_identifier_similar_filter", params.CredentialsIdentifierSimilar != ""),
	}
	if params.PagePagination != nil {
		attrs = append(attrs,
			attribute.Int("page", params.PagePagination.Page),
			attribute.Int("per_page", params.PagePagination.ItemsPerPage))
	} else {
		attrs = append(attrs,
			attribute.String("page_token", paginator.Token().Encode()),
			attribute.Int("page_size", paginator.Size()))
	}
	return attrs
}

func (p *IdentityPersister) ListIdentities(ctx context.Context, params identity.ListIdentityParameters) (_ []identity.Identity, nextPage *keysetpagination.Paginator, err error) {
	paginator := keysetpagination.GetPaginator(append(
		params.KeySetPagination,
		keysetpagination.WithDefaultToken(identity.DefaultPageToken()),
		keysetpagination.WithDefaultSize(250),
		keysetpagination.WithColumn("id", "ASC"))...)

	ctx, span := p.r.Tracer(ctx).Tracer().Start(ctx, "persistence.sql.ListIdentities", trace.WithAttributes(append(
		paginationAttributes(&params, paginator),
		attribute.String("network.id", p.NetworkID(ctx).String()))...))
	defer otelx.End(span, &err)

	nid := p.NetworkID(ctx)
	var is []identity.Identity

	if err = p.Transaction(ctx, func(ctx context.Context, con *pop.Connection) error {
		is = make([]identity.Identity, 0) // Make sure we reset this to 0 in case of retries.

		if err := crdbx.SetTransactionConsistency(con, params.ConsistencyLevel, p.r.Config().DefaultConsistencyLevel(ctx)); err != nil {
			return err
		}

<<<<<<< HEAD
		joins := ""
		wheres := ""
		args := []any{nid}
		identifier := params.CredentialsIdentifier
		identifierOperator := "="
		if identifier == "" && params.CredentialsIdentifierSimilar != "" {
			identifier = params.CredentialsIdentifierSimilar
			identifierOperator = "%"
			switch con.Dialect.Name() {
			case "postgres", "cockroach":
			default:
				identifier = "%" + identifier + "%"
				identifierOperator = "LIKE"
			}
=======
	joins := ""
	wheres := "identities.nid = ? AND identities.id > ?"
	args := []any{nid, paginator.Token().Encode()}
	limit := fmt.Sprintf("LIMIT %d", paginator.Size()+1)
	if params.PagePagination != nil {
		wheres = "identities.nid = ?"
		args = []any{nid}
		paginator := pop.NewPaginator(params.PagePagination.Page+1, params.PagePagination.ItemsPerPage)
		limit = fmt.Sprintf("LIMIT %d OFFSET %d", paginator.PerPage, paginator.Offset)
	}
	identifier := params.CredentialsIdentifier
	identifierOperator := "="
	if identifier == "" && params.CredentialsIdentifierSimilar != "" {
		identifier = params.CredentialsIdentifierSimilar
		identifierOperator = "%"
		switch con.Dialect.Name() {
		case "postgres", "cockroach":
		default:
			identifier = "%" + identifier + "%"
			identifierOperator = "LIKE"
>>>>>>> e16fed1f
		}

		if len(identifier) > 0 {
			// When filtering by credentials identifier, we most likely are looking for a username or email. It is therefore
			// important to normalize the identifier before querying the database.
			identifier = NormalizeIdentifier(identity.CredentialsTypePassword, identifier)

<<<<<<< HEAD
			joins = `
INNER JOIN identity_credentials ic ON ic.identity_id = identities.id
INNER JOIN identity_credential_types ict ON ict.id = ic.identity_credential_type_id
INNER JOIN identity_credential_identifiers ici ON ici.identity_credential_id = ic.id`
			wheres = fmt.Sprintf(`
AND (ic.nid = ? AND ici.nid = ? AND ici.identifier %s ?)
AND ict.name IN (?, ?)`, identifierOperator)
			args = append(args, nid, nid, identifier, identity.CredentialsTypeWebAuthn, identity.CredentialsTypePassword)
		}

		// Follow up: add page token support here, will be easy.
		paginator := pop.NewPaginator(params.Page+1, params.PerPage)

		if err := con.RawQuery(fmt.Sprintf(`SELECT DISTINCT identities.*
FROM identities AS identities
%s
WHERE identities.nid = ?
%s
ORDER BY identities.id DESC
LIMIT %d
OFFSET %d`,
			joins,
			wheres,
			paginator.PerPage,
			paginator.Offset,
		), args...).All(&is); err != nil {
			return sqlcon.HandleError(err)
		}
=======
		joins = `
			INNER JOIN identity_credentials ic ON ic.identity_id = identities.id
			INNER JOIN identity_credential_types ict ON ict.id = ic.identity_credential_type_id
			INNER JOIN identity_credential_identifiers ici ON ici.identity_credential_id = ic.id`
		wheres += fmt.Sprintf(`
			AND (ic.nid = ? AND ici.nid = ? AND ici.identifier %s ?)
			AND ict.name IN (?, ?)`, identifierOperator)
		args = append(args, nid, nid, identifier, identity.CredentialsTypeWebAuthn, identity.CredentialsTypePassword)
	}

	query := fmt.Sprintf(`
		SELECT DISTINCT identities.*
		FROM identities AS identities
		%s
		WHERE
		%s
		ORDER BY identities.id ASC
		%s`,
		joins, wheres, limit)

	if err := con.RawQuery(query, args...).All(&is); err != nil {
		return nil, nil, sqlcon.HandleError(err)
	}

	if params.PagePagination == nil {
		is, nextPage = keysetpagination.Result(is, paginator)
	}

	if len(is) == 0 {
		return is, nextPage, nil
	}
>>>>>>> e16fed1f

		if len(is) == 0 {
			return nil
		}

<<<<<<< HEAD
		identitiesByID := make(map[uuid.UUID]*identity.Identity, len(is))
		identityIDs := make([]any, len(is))
		for k := range is {
			identitiesByID[is[k].ID] = &is[k]
			identityIDs[k] = is[k].ID
		}

		for _, e := range params.Expand {
			switch e {
			case identity.ExpandFieldCredentials:
				creds, err := QueryForCredentials(con,
					Where{"identity_credentials.nid = ?", []any{nid}},
					Where{"identity_credentials.identity_id IN (?)", identityIDs})
				if err != nil {
					return err
				}
				for k := range is {
					is[k].Credentials = creds[is[k].ID]
				}

			case identity.ExpandFieldVerifiableAddresses:
				addrs := make([]identity.VerifiableAddress, 0)
				if err := con.Where("nid = ?", nid).Where("identity_id IN (?)", identityIDs).Order("id").All(&addrs); err != nil {
					return sqlcon.HandleError(err)
				}
				for _, addr := range addrs {
					identitiesByID[addr.IdentityID].VerifiableAddresses = append(identitiesByID[addr.IdentityID].VerifiableAddresses, addr)
				}

			case identity.ExpandFieldRecoveryAddresses:
				addrs := make([]identity.RecoveryAddress, 0)
				if err := con.Where("nid = ?", nid).Where("identity_id IN (?)", identityIDs).Order("id").All(&addrs); err != nil {
					return sqlcon.HandleError(err)
				}
				for _, addr := range addrs {
					identitiesByID[addr.IdentityID].RecoveryAddresses = append(identitiesByID[addr.IdentityID].RecoveryAddresses, addr)
				}
=======
	for _, e := range params.Expand {
		switch e {
		case identity.ExpandFieldCredentials:
			creds, err := QueryForCredentials(con,
				Where{"identity_credentials.nid = ?", []any{nid}},
				Where{"identity_credentials.identity_id IN (?)", identityIDs})
			if err != nil {
				return nil, nil, err
			}
			for k := range is {
				is[k].Credentials = creds[is[k].ID]
			}
		case identity.ExpandFieldVerifiableAddresses:
			addrs := make([]identity.VerifiableAddress, 0)
			if err := con.Where("nid = ?", nid).Where("identity_id IN (?)", identityIDs).Order("id").All(&addrs); err != nil {
				return nil, nil, sqlcon.HandleError(err)
			}
			for _, addr := range addrs {
				identitiesByID[addr.IdentityID].VerifiableAddresses = append(identitiesByID[addr.IdentityID].VerifiableAddresses, addr)
			}
		case identity.ExpandFieldRecoveryAddresses:
			addrs := make([]identity.RecoveryAddress, 0)
			if err := con.Where("nid = ?", nid).Where("identity_id IN (?)", identityIDs).Order("id").All(&addrs); err != nil {
				return nil, nil, sqlcon.HandleError(err)
			}
			for _, addr := range addrs {
				identitiesByID[addr.IdentityID].RecoveryAddresses = append(identitiesByID[addr.IdentityID].RecoveryAddresses, addr)
>>>>>>> e16fed1f
			}
		}

		return nil
	}); err != nil {
		return nil, err
	}

	schemaCache := map[string]string{}
	for k := range is {
		i := &is[k]

		if u, ok := schemaCache[i.SchemaID]; ok {
			i.SchemaURL = u
		} else {
			if err := p.InjectTraitsSchemaURL(ctx, i); err != nil {
				return nil, nil, err
			}
			schemaCache[i.SchemaID] = i.SchemaURL
		}

		if err := i.Validate(); err != nil {
			return nil, nil, err
		}

		if err := identity.UpgradeCredentials(i); err != nil {
			return nil, nil, err
		}

		is[k] = *i
	}

	return is, nextPage, nil
}

func (p *IdentityPersister) UpdateIdentity(ctx context.Context, i *identity.Identity) (err error) {
	ctx, span := p.r.Tracer(ctx).Tracer().Start(ctx, "persistence.sql.UpdateIdentity")
	defer otelx.End(span, &err)

	if err := p.validateIdentity(ctx, i); err != nil {
		return err
	}

	i.NID = p.NetworkID(ctx)
	return sqlcon.HandleError(p.Transaction(ctx, func(ctx context.Context, tx *pop.Connection) error {
		// This returns "ErrNoRows" if the identity does not exist
		if err := update.Generic(WithTransaction(ctx, tx), tx, p.r.Tracer(ctx).Tracer(), i); err != nil {
			return err
		}

		p.normalizeAllAddressess(ctx, i)
		if err := updateAssociation(ctx, p, i, i.RecoveryAddresses); err != nil {
			return err
		}

		if err := updateAssociation(ctx, p, i, i.VerifiableAddresses); err != nil {
			return err
		}

		// #nosec G201 -- TableName is static
		if err := tx.RawQuery(
			fmt.Sprintf(
				`DELETE FROM %s WHERE identity_id = ? AND nid = ?`,
				new(identity.Credentials).TableName(ctx)),
			i.ID, p.NetworkID(ctx)).Exec(); err != nil {
			return sqlcon.HandleError(err)
		}

		return sqlcon.HandleError(p.createIdentityCredentials(ctx, tx, i))
	}))
}

func (p *IdentityPersister) DeleteIdentity(ctx context.Context, id uuid.UUID) (err error) {
	ctx, span := p.r.Tracer(ctx).Tracer().Start(ctx, "persistence.sql.DeleteIdentity")
	defer otelx.End(span, &err)

	nid := p.NetworkID(ctx)
	count, err := p.GetConnection(ctx).RawQuery(fmt.Sprintf("DELETE FROM %s WHERE id = ? AND nid = ?", new(identity.Identity).TableName(ctx)),
		id,
		nid,
	).ExecWithCount()
	if err != nil {
		return sqlcon.HandleError(err)
	}
	if count == 0 {
		return errors.WithStack(sqlcon.ErrNoRows)
	}
	return nil
}

func (p *IdentityPersister) GetIdentity(ctx context.Context, id uuid.UUID, expand identity.Expandables) (_ *identity.Identity, err error) {
	ctx, span := p.r.Tracer(ctx).Tracer().Start(ctx, "persistence.sql.GetIdentity")
	defer otelx.End(span, &err)

	span.SetAttributes(
		attribute.String("identity.id", id.String()),
		attribute.StringSlice("expand", expand.ToEager()),
		attribute.String("network.id", p.NetworkID(ctx).String()),
	)

	var i identity.Identity
	if err := p.GetConnection(ctx).Where("id = ? AND nid = ?", id, p.NetworkID(ctx)).First(&i); err != nil {
		return nil, sqlcon.HandleError(err)
	}

	if err := p.HydrateIdentityAssociations(ctx, &i, expand); err != nil {
		return nil, err
	}

	return &i, nil
}

func (p *IdentityPersister) GetIdentityConfidential(ctx context.Context, id uuid.UUID) (res *identity.Identity, err error) {
	ctx, span := p.r.Tracer(ctx).Tracer().Start(ctx, "persistence.sql.GetIdentityConfidential")
	defer otelx.End(span, &err)

	return p.GetIdentity(ctx, id, identity.ExpandEverything)
}

func (p *IdentityPersister) FindVerifiableAddressByValue(ctx context.Context, via identity.VerifiableAddressType, value string) (_ *identity.VerifiableAddress, err error) {
	ctx, span := p.r.Tracer(ctx).Tracer().Start(ctx, "persistence.sql.FindVerifiableAddressByValue")
	otelx.End(span, &err)

	var address identity.VerifiableAddress
	if err := p.GetConnection(ctx).Where("nid = ? AND via = ? AND value = ?", p.NetworkID(ctx), via, stringToLowerTrim(value)).First(&address); err != nil {
		return nil, sqlcon.HandleError(err)
	}

	return &address, nil
}

func (p *IdentityPersister) FindRecoveryAddressByValue(ctx context.Context, via identity.RecoveryAddressType, value string) (_ *identity.RecoveryAddress, err error) {
	ctx, span := p.r.Tracer(ctx).Tracer().Start(ctx, "persistence.sql.FindRecoveryAddressByValue")
	defer otelx.End(span, &err)

	var address identity.RecoveryAddress
	if err := p.GetConnection(ctx).Where("nid = ? AND via = ? AND value = ?", p.NetworkID(ctx), via, stringToLowerTrim(value)).First(&address); err != nil {
		return nil, sqlcon.HandleError(err)
	}

	return &address, nil
}

func (p *IdentityPersister) VerifyAddress(ctx context.Context, code string) (err error) {
	ctx, span := p.r.Tracer(ctx).Tracer().Start(ctx, "persistence.sql.VerifyAddress")
	defer otelx.End(span, &err)

	newCode, err := otp.New()
	if err != nil {
		return err
	}

	count, err := p.GetConnection(ctx).RawQuery(
		// #nosec G201 -- TableName is static
		fmt.Sprintf(
			"UPDATE %s SET status = ?, verified = true, verified_at = ?, code = ? WHERE nid = ? AND code = ? AND expires_at > ?",
			new(identity.VerifiableAddress).TableName(ctx),
		),
		identity.VerifiableAddressStatusCompleted,
		time.Now().UTC().Round(time.Second),
		newCode,
		p.NetworkID(ctx),
		code,
		time.Now().UTC(),
	).ExecWithCount()
	if err != nil {
		return sqlcon.HandleError(err)
	}

	if count == 0 {
		return sqlcon.HandleError(sqlcon.ErrNoRows)
	}

	return nil
}

func (p *IdentityPersister) UpdateVerifiableAddress(ctx context.Context, address *identity.VerifiableAddress) (err error) {
	ctx, span := p.r.Tracer(ctx).Tracer().Start(ctx, "persistence.sql.UpdateVerifiableAddress")
	defer otelx.End(span, &err)

	address.NID = p.NetworkID(ctx)
	address.Value = stringToLowerTrim(address.Value)
	return update.Generic(ctx, p.GetConnection(ctx), p.r.Tracer(ctx).Tracer(), address)
}

func (p *IdentityPersister) validateIdentity(ctx context.Context, i *identity.Identity) (err error) {
	ctx, span := p.r.Tracer(ctx).Tracer().Start(ctx, "persistence.sql.validateIdentity")
	defer otelx.End(span, &err)

	if err := p.r.IdentityValidator().ValidateWithRunner(ctx, i); err != nil {
		if _, ok := errorsx.Cause(err).(*jsonschema.ValidationError); ok {
			return errors.WithStack(herodot.ErrBadRequest.WithReasonf("%s", err))
		}
		return err
	}

	return nil
}

func (p *IdentityPersister) InjectTraitsSchemaURL(ctx context.Context, i *identity.Identity) (err error) {
	// This trace is more noisy than it's worth in diagnostic power.
	// ctx, span := p.r.Tracer(ctx).Tracer().Start(ctx, "persistence.sql.InjectTraitsSchemaURL")
	// defer otelx.End(span, &err)

	ss, err := p.r.IdentityTraitsSchemas(ctx)
	if err != nil {
		return err
	}
	s, err := ss.GetByID(i.SchemaID)
	if err != nil {
		return errors.WithStack(herodot.ErrInternalServerError.WithReasonf(
			`The JSON Schema "%s" for this identity's traits could not be found.`, i.SchemaID))
	}
	i.SchemaURL = s.SchemaURL(p.r.Config().SelfPublicURL(ctx)).String()
	return nil
}<|MERGE_RESOLUTION|>--- conflicted
+++ resolved
@@ -12,20 +12,11 @@
 	"sync"
 	"time"
 
-<<<<<<< HEAD
 	"github.com/ory/x/crdbx"
 
-	"github.com/ory/x/contextx"
-	"github.com/ory/x/pointerx"
-	"github.com/ory/x/popx"
-
-	"golang.org/x/sync/errgroup"
-
-=======
 	"github.com/gobuffalo/pop/v6"
 	"github.com/gofrs/uuid"
 	"github.com/pkg/errors"
->>>>>>> e16fed1f
 	"go.opentelemetry.io/otel/attribute"
 	"go.opentelemetry.io/otel/trace"
 	"golang.org/x/sync/errgroup"
@@ -696,22 +687,6 @@
 			return err
 		}
 
-<<<<<<< HEAD
-		joins := ""
-		wheres := ""
-		args := []any{nid}
-		identifier := params.CredentialsIdentifier
-		identifierOperator := "="
-		if identifier == "" && params.CredentialsIdentifierSimilar != "" {
-			identifier = params.CredentialsIdentifierSimilar
-			identifierOperator = "%"
-			switch con.Dialect.Name() {
-			case "postgres", "cockroach":
-			default:
-				identifier = "%" + identifier + "%"
-				identifierOperator = "LIKE"
-			}
-=======
 	joins := ""
 	wheres := "identities.nid = ? AND identities.id > ?"
 	args := []any{nid, paginator.Token().Encode()}
@@ -732,44 +707,14 @@
 		default:
 			identifier = "%" + identifier + "%"
 			identifierOperator = "LIKE"
->>>>>>> e16fed1f
-		}
+		}
+	}
 
 		if len(identifier) > 0 {
 			// When filtering by credentials identifier, we most likely are looking for a username or email. It is therefore
 			// important to normalize the identifier before querying the database.
 			identifier = NormalizeIdentifier(identity.CredentialsTypePassword, identifier)
 
-<<<<<<< HEAD
-			joins = `
-INNER JOIN identity_credentials ic ON ic.identity_id = identities.id
-INNER JOIN identity_credential_types ict ON ict.id = ic.identity_credential_type_id
-INNER JOIN identity_credential_identifiers ici ON ici.identity_credential_id = ic.id`
-			wheres = fmt.Sprintf(`
-AND (ic.nid = ? AND ici.nid = ? AND ici.identifier %s ?)
-AND ict.name IN (?, ?)`, identifierOperator)
-			args = append(args, nid, nid, identifier, identity.CredentialsTypeWebAuthn, identity.CredentialsTypePassword)
-		}
-
-		// Follow up: add page token support here, will be easy.
-		paginator := pop.NewPaginator(params.Page+1, params.PerPage)
-
-		if err := con.RawQuery(fmt.Sprintf(`SELECT DISTINCT identities.*
-FROM identities AS identities
-%s
-WHERE identities.nid = ?
-%s
-ORDER BY identities.id DESC
-LIMIT %d
-OFFSET %d`,
-			joins,
-			wheres,
-			paginator.PerPage,
-			paginator.Offset,
-		), args...).All(&is); err != nil {
-			return sqlcon.HandleError(err)
-		}
-=======
 		joins = `
 			INNER JOIN identity_credentials ic ON ic.identity_id = identities.id
 			INNER JOIN identity_credential_types ict ON ict.id = ic.identity_credential_type_id
@@ -801,13 +746,7 @@
 	if len(is) == 0 {
 		return is, nextPage, nil
 	}
->>>>>>> e16fed1f
-
-		if len(is) == 0 {
-			return nil
-		}
-
-<<<<<<< HEAD
+
 		identitiesByID := make(map[uuid.UUID]*identity.Identity, len(is))
 		identityIDs := make([]any, len(is))
 		for k := range is {
@@ -815,37 +754,6 @@
 			identityIDs[k] = is[k].ID
 		}
 
-		for _, e := range params.Expand {
-			switch e {
-			case identity.ExpandFieldCredentials:
-				creds, err := QueryForCredentials(con,
-					Where{"identity_credentials.nid = ?", []any{nid}},
-					Where{"identity_credentials.identity_id IN (?)", identityIDs})
-				if err != nil {
-					return err
-				}
-				for k := range is {
-					is[k].Credentials = creds[is[k].ID]
-				}
-
-			case identity.ExpandFieldVerifiableAddresses:
-				addrs := make([]identity.VerifiableAddress, 0)
-				if err := con.Where("nid = ?", nid).Where("identity_id IN (?)", identityIDs).Order("id").All(&addrs); err != nil {
-					return sqlcon.HandleError(err)
-				}
-				for _, addr := range addrs {
-					identitiesByID[addr.IdentityID].VerifiableAddresses = append(identitiesByID[addr.IdentityID].VerifiableAddresses, addr)
-				}
-
-			case identity.ExpandFieldRecoveryAddresses:
-				addrs := make([]identity.RecoveryAddress, 0)
-				if err := con.Where("nid = ?", nid).Where("identity_id IN (?)", identityIDs).Order("id").All(&addrs); err != nil {
-					return sqlcon.HandleError(err)
-				}
-				for _, addr := range addrs {
-					identitiesByID[addr.IdentityID].RecoveryAddresses = append(identitiesByID[addr.IdentityID].RecoveryAddresses, addr)
-				}
-=======
 	for _, e := range params.Expand {
 		switch e {
 		case identity.ExpandFieldCredentials:
@@ -873,9 +781,9 @@
 			}
 			for _, addr := range addrs {
 				identitiesByID[addr.IdentityID].RecoveryAddresses = append(identitiesByID[addr.IdentityID].RecoveryAddresses, addr)
->>>>>>> e16fed1f
-			}
-		}
+			}
+		}
+	}
 
 		return nil
 	}); err != nil {
